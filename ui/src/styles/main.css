--- conflicted
+++ resolved
@@ -739,74 +739,6 @@
   .dark-mode .bg-yellow-50 {
     color: #fdba74 !important; /* Brighter orange for dark mode */
   }
-<<<<<<< HEAD
-
-  /* Alternative approach with more general selectors */
-
-/* =====================
-   DARK MODE LABEL VISIBILITY FIX
-   ===================== */
-.dark-mode {
-  /* Override specific element colors for dark mode */
-  --badge-bg-blue: #90cdf4;
-  --badge-text-blue: #1e3a8a;
-  --badge-bg-green: #0d9488;
-  --badge-text-green: #ffffff;
-  --badge-bg-yellow: #d97706;
-  --badge-text-yellow: #ffffff;
-  --badge-bg-red: #f87171;
-  --badge-text-red: #ffffff;
-}
-
-/* General badge styles for dark mode */
-.dark-mode [class*="rounded-full"],
-.dark-mode .status-badge {
-  border: 1px solid rgba(255, 255, 255, 0.2);
-  box-shadow: 0 1px 2px rgba(0, 0, 0, 0.3);
-}
-
-/* Blue badges (middleware types) */
-.dark-mode .bg-blue-100,
-.dark-mode [class*="bg-blue-"] {
-  background-color: var(--badge-bg-blue) !important;
-  color: var(--badge-text-blue) !important;
-  text-shadow: none;
-}
-
-/* Green badges (protected status) */
-.dark-mode .bg-green-100,
-.dark-mode [class*="bg-green-"] {
-  background-color: var(--badge-bg-green) !important;
-  color: var(--badge-text-green) !important;
-  text-shadow: 0 1px 1px rgba(0, 0, 0, 0.5);
-}
-
-/* Yellow badges (not protected status) */
-.dark-mode .bg-yellow-100,
-.dark-mode .bg-yellow-50,
-.dark-mode [class*="bg-yellow-"] {
-  background-color: var(--badge-bg-yellow) !important;
-  color: var(--badge-text-yellow) !important;
-  text-shadow: 0 1px 1px rgba(0, 0, 0, 0.5);
-}
-
-/* Red badges (errors, disabled) */
-.dark-mode .bg-red-100,
-.dark-mode .bg-red-50,
-.dark-mode [class*="bg-red-"] {
-  background-color: var(--badge-bg-red) !important;
-  color: var(--badge-text-red) !important;
-  text-shadow: 0 1px 1px rgba(0, 0, 0, 0.5);
-}
-
-/* Force text visibility for all badge elements */
-.dark-mode span[class*="rounded-full"],
-.dark-mode .status-badge {
-  opacity: 1 !important;
-  visibility: visible !important;
-  font-weight: 600 !important;
-}
-=======
   
   /* Fix for modal scrolling on mobile */
   @media (max-width: 640px) {
@@ -817,5 +749,4 @@
       overflow-y: auto;
     }
   }
-  /* Fix for loading spinner */
->>>>>>> 76fa755b
+  /* Fix for loading spinner */